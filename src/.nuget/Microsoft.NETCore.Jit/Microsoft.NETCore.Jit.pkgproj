--- conflicted
+++ resolved
@@ -3,12 +3,11 @@
   <Import Project="$([MSBuild]::GetDirectoryNameOfFileAbove($(MSBuildThisFileDirectory), dir.props))\dir.props" />
 
   <PropertyGroup Condition="'$(PackageTargetRuntime)' == ''">
-    <PackagePlatforms>x64;x86;arm64;arm;</PackagePlatforms>  
+    <PackagePlatforms>x64;x86;arm64;arm;armel;</PackagePlatforms>  
     <IsLineupPackage Condition="'$(IsLineupPackage)' == ''">true</IsLineupPackage>
   </PropertyGroup>
 
   <PropertyGroup>
-<<<<<<< HEAD
     <LongNamePlatform>$(PackagePlatform)</LongNamePlatform>
     <LongNamePlatform Condition="'$(LongNamePlatform)'=='x64'">amd64</LongNamePlatform>
     <CrossTargetPlatform>$(CrossTargetComponentFolder)</CrossTargetPlatform>
@@ -20,75 +19,4 @@
   <Import Condition="'$(_packageTargetOSGroup)' != ''" Project="$(MSBuildThisFileDirectory)runtime.$(_packageTargetOSGroup).$(MSBuildProjectName).props" />
 
   <Import Project="$(MSBuildThisFileDirectory)..\..\..\dir.targets" />
-=======
-    <SkipPackageFileCheck>true</SkipPackageFileCheck>
-    <SkipValidatePackage>true</SkipValidatePackage>
-    <PackagePlatforms>x64;x86;arm64;arm;armel;</PackagePlatforms>
-    <OutputPath>$(PackagesOutputPath)</OutputPath>
-    <IncludeRuntimeJson>true</IncludeRuntimeJson>
-  </PropertyGroup>
-  <ItemGroup>
-    <ProjectReference Include="win\Microsoft.NETCore.Jit.pkgproj">
-      <Platform>amd64</Platform>
-    </ProjectReference>
-    <ProjectReference Include="win\Microsoft.NETCore.Jit.pkgproj">
-      <Platform>arm64</Platform>
-    </ProjectReference>
-    <ProjectReference Include="win\Microsoft.NETCore.Jit.pkgproj">
-      <Platform>x86</Platform>
-    </ProjectReference>
-    <ProjectReference Include="win\Microsoft.NETCore.Jit.pkgproj">
-      <Platform>arm</Platform>
-    </ProjectReference>
-    <ProjectReference Include="linux\Microsoft.NETCore.Jit.pkgproj">
-      <Platform>amd64</Platform>
-    </ProjectReference>
-    <ProjectReference Include="debian\Microsoft.NETCore.Jit.pkgproj">
-      <Platform>amd64</Platform>
-    </ProjectReference>
-    <ProjectReference Include="debian\Microsoft.NETCore.Jit.pkgproj">
-      <Platform>armel</Platform>
-    </ProjectReference>
-    <ProjectReference Include="fedora\23\Microsoft.NETCore.Jit.pkgproj">
-      <Platform>amd64</Platform>
-    </ProjectReference>
-    <ProjectReference Include="fedora\24\Microsoft.NETCore.Jit.pkgproj">
-      <Platform>amd64</Platform>
-    </ProjectReference>
-    <ProjectReference Include="opensuse\13.2\Microsoft.NETCore.Jit.pkgproj">
-      <Platform>amd64</Platform>
-    </ProjectReference>
-    <ProjectReference Include="opensuse\42.1\Microsoft.NETCore.Jit.pkgproj">
-      <Platform>amd64</Platform>
-    </ProjectReference>
-    <ProjectReference Include="rhel\Microsoft.NETCore.Jit.pkgproj">
-      <Platform>amd64</Platform>
-    </ProjectReference>
-    <ProjectReference Include="ubuntu\14.04\Microsoft.NETCore.Jit.pkgproj">
-      <Platform>amd64</Platform>
-    </ProjectReference>
-    <ProjectReference Include="ubuntu\14.04\Microsoft.NETCore.Jit.pkgproj">
-      <Platform>arm</Platform>
-    </ProjectReference>
-    <ProjectReference Include="ubuntu\16.04\Microsoft.NETCore.Jit.pkgproj">
-      <Platform>amd64</Platform>
-    </ProjectReference>
-    <ProjectReference Include="ubuntu\16.04\Microsoft.NETCore.Jit.pkgproj">
-      <Platform>arm</Platform>
-    </ProjectReference>
-    <ProjectReference Include="ubuntu\16.10\Microsoft.NETCore.Jit.pkgproj">
-      <Platform>amd64</Platform>
-    </ProjectReference>
-    <ProjectReference Include="alpine\3.4.3\Microsoft.NETCore.Jit.pkgproj">
-      <Platform>amd64</Platform>
-    </ProjectReference>
-    <ProjectReference Include="tizen\4.0.0\Microsoft.NETCore.Jit.pkgproj">
-      <Platform>armel</Platform>
-    </ProjectReference>
-    <ProjectReference Include="osx\Microsoft.NETCore.Jit.pkgproj">
-      <Platform>amd64</Platform>
-    </ProjectReference>
-  </ItemGroup>
-  <Import Project="$([MSBuild]::GetDirectoryNameOfFileAbove($(MSBuildThisFileDirectory), dir.targets))\dir.targets" />
->>>>>>> 5c0cf068
 </Project>