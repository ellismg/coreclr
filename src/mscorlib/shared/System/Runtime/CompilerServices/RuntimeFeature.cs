// Licensed to the .NET Foundation under one or more agreements.
// The .NET Foundation licenses this file to you under the MIT license.
// See the LICENSE file in the project root for more information.

namespace System.Runtime.CompilerServices
{
    public static class RuntimeFeature
    {
        /// <summary>
<<<<<<< HEAD
        /// Indicates that this version of runtime supports default interface method implementations.
        /// </summary>
        public const string DefaultImplementationsOfInterfaces = nameof(DefaultImplementationsOfInterfaces);
=======
        /// Name of the Portable PDB feature.
        /// </summary>
        public const string PortablePdb = nameof(PortablePdb);
>>>>>>> 738945cf

        /// <summary>
        /// Checks whether a certain feature is supported by the Runtime.
        /// </summary>
        public static bool IsSupported(string feature)
        {
<<<<<<< HEAD
            if (feature == DefaultImplementationsOfInterfaces)
                return true;
=======
            // Features should be added as public const string fields in the same class.
            // Example: public const string FeatureName = nameof(FeatureName);
>>>>>>> 738945cf

            switch (feature)
            {
                case nameof(PortablePdb):
                    return true;
            }

            return false;
        }
    }
}<|MERGE_RESOLUTION|>--- conflicted
+++ resolved
@@ -7,31 +7,22 @@
     public static class RuntimeFeature
     {
         /// <summary>
-<<<<<<< HEAD
         /// Indicates that this version of runtime supports default interface method implementations.
         /// </summary>
         public const string DefaultImplementationsOfInterfaces = nameof(DefaultImplementationsOfInterfaces);
-=======
         /// Name of the Portable PDB feature.
         /// </summary>
         public const string PortablePdb = nameof(PortablePdb);
->>>>>>> 738945cf
 
         /// <summary>
         /// Checks whether a certain feature is supported by the Runtime.
         /// </summary>
         public static bool IsSupported(string feature)
         {
-<<<<<<< HEAD
-            if (feature == DefaultImplementationsOfInterfaces)
-                return true;
-=======
-            // Features should be added as public const string fields in the same class.
-            // Example: public const string FeatureName = nameof(FeatureName);
->>>>>>> 738945cf
-
             switch (feature)
             {
+                case nameof(DefaultImplementationsOfInterfaces):
+                    return true;
                 case nameof(PortablePdb):
                     return true;
             }
