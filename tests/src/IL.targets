--- conflicted
+++ resolved
@@ -29,11 +29,7 @@
       <ILAsmExe Condition="'$(UseCustomILAsm)'=='True'">$(__BinDir)\$(ILAsmExe)</ILAsmExe>
     </PropertyGroup>
 
-<<<<<<< HEAD
-    <Exec Command="$(ILAsmExe) $(_OutputTypeArgument) /OUTPUT=@(IntermediateAssembly) $(_IlasmSwitches) @(Compile)">
-=======
     <Exec Command="$(_ilasm) $(_OutputTypeArgument) $(_ShellKeyMarker)OUTPUT=@(IntermediateAssembly) $(_IlasmSwitches) @(Compile)">
->>>>>>> 738945cf
       <Output TaskParameter="ExitCode" PropertyName="_ILAsmExitCode" />
     </Exec>
     <Error Text="ILAsm failed" Condition="'$(_ILAsmExitCode)' != '0'" />
